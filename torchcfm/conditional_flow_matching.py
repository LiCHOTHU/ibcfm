--- conflicted
+++ resolved
@@ -6,11 +6,8 @@
 # License: MIT License
 
 import math
-<<<<<<< HEAD
 import warnings
-=======
 from typing import Union
->>>>>>> 7cb209d6
 
 import torch
 
@@ -400,15 +397,11 @@
             We note that as batchsize --> infinity the correct choice is the
             sinkhorn method theoretically.
         """
-<<<<<<< HEAD
         if sigma <= 0:
             raise ValueError(f"Sigma must be strictly positive, got {sigma}.")
         elif sigma < 1e-3:
             warnings.warn("Small sigma values may lead to numerical instability.")
-        self.sigma = sigma
-=======
         super().__init__(sigma)
->>>>>>> 7cb209d6
         self.ot_method = ot_method
         self.ot_sampler = OTPlanSampler(method=ot_method, reg=2 * self.sigma**2)
 
